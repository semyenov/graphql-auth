import bcrypt from 'bcryptjs'
import { print } from 'graphql'
import { beforeEach, describe, expect, it } from 'vitest'
import type { TogglePublishPostVariables } from '../src/gql'
import { GetMeQuery, TogglePublishPostMutation } from '../src/gql'
import { prisma } from './setup'
import { createAuthContext, createMockContext, createTestServer, gqlHelpers } from './test-utils'

// Type definitions for GraphQL responses
interface User {
  id: number
  email: string
  name?: string
  posts?: Post[]
}

interface Post {
  id: number
  title: string
  content?: string
  published: boolean
  viewCount: number
  author?: User
}

interface GetMeResponse {
  me: User
}

interface TogglePublishPostResponse {
  togglePublishPost: Post
}

describe('User queries', () => {
  const server = createTestServer()
  let testUserId: number
  let testUserEmail: string

  beforeEach(async () => {
    // Create a test user
    testUserEmail = `metest-${Date.now()}@example.com`
    const user = await prisma.user.create({
      data: {
        email: testUserEmail,
        password: await bcrypt.hash('password123', 10),
        name: 'Me Test User',
      },
    })
    testUserId = user.id
  })

  describe('me query', () => {
    it('should return current user when authenticated', async () => {
      const data = await gqlHelpers.expectSuccessfulQuery<GetMeResponse>(
        server,
        print(GetMeQuery),
        {},
        createAuthContext(testUserId.toString())
      )

      expect(data.me).toBeDefined()
      expect(data.me.id).toBe(testUserId)
      expect(data.me.email).toBe(testUserEmail)
      expect(data.me.name).toBe('Me Test User')
    })

    it('should return null when not authenticated', async () => {
      await gqlHelpers.expectGraphQLError<GetMeResponse>(
        server,
        print(GetMeQuery),
        {},
        createMockContext(), // No auth
        'User is not authenticated'
      )
<<<<<<< HEAD

      expect(result.body.kind).toBe('single')
      if (result.body.kind === 'single') {
        // The me query should be protected by permissions
        expect(result.body.singleResult.errors).toBeDefined()
        expect(result.body.singleResult.errors![0]!.message).toContain('Authentication required')
      }
=======
>>>>>>> 73539129
    })
  })

  describe('togglePublishPost mutation', () => {
    it('should toggle post publish status when owner', async () => {
      // Create a draft post
      const post = await prisma.post.create({
        data: {
          title: 'Post to Toggle',
          content: 'Toggle content',
          published: false,
          authorId: testUserId,
        },
      })

      const variables: TogglePublishPostVariables = { id: post.id }

      // First toggle - should publish
      const data1 = await gqlHelpers.expectSuccessfulMutation<TogglePublishPostResponse, TogglePublishPostVariables>(
        server,
        print(TogglePublishPostMutation),
        variables,
        createAuthContext(testUserId.toString())
      )

      expect(data1.togglePublishPost.published).toBe(true)

      // Second toggle - should unpublish
      const data2 = await gqlHelpers.expectSuccessfulMutation<TogglePublishPostResponse, TogglePublishPostVariables>(
        server,
        print(TogglePublishPostMutation),
        variables,
        createAuthContext(testUserId.toString())
      )

      expect(data2.togglePublishPost.published).toBe(false)

      // Verify in database
      const updatedPost = await prisma.post.findUnique({
        where: { id: post.id },
      })
      expect(updatedPost?.published).toBe(false)
    })

    it('should not allow toggling posts by other users', async () => {
      // Create another user
      const otherUser = await prisma.user.create({
        data: {
          email: `other-${Date.now()}@example.com`,
          password: await bcrypt.hash('password', 10),
          name: 'Other User',
        },
      })

      // Create a post by other user
      const post = await prisma.post.create({
        data: {
          title: 'Other User Post',
          content: 'Not mine to toggle',
          published: false,
          authorId: otherUser.id,
        },
      })

      const variables: TogglePublishPostVariables = { id: post.id }

      await gqlHelpers.expectGraphQLError<TogglePublishPostResponse, TogglePublishPostVariables>(
        server,
        print(TogglePublishPostMutation),
        variables,
        createAuthContext(testUserId.toString()), // Different user
        'User is not the owner of the post'
      )

      // Verify post wasn't changed
      const unchangedPost = await prisma.post.findUnique({
        where: { id: post.id },
      })
      expect(unchangedPost?.published).toBe(false)
    })

    it('should fail for non-existent post', async () => {
      const variables: TogglePublishPostVariables = { id: 999999 } // Non-existent ID

      await gqlHelpers.expectGraphQLError<TogglePublishPostResponse, TogglePublishPostVariables>(
        server,
        print(TogglePublishPostMutation),
        variables,
        createAuthContext(testUserId.toString()),
        'Post not found'
      )
    })
  })
})<|MERGE_RESOLUTION|>--- conflicted
+++ resolved
@@ -70,18 +70,8 @@
         print(GetMeQuery),
         {},
         createMockContext(), // No auth
-        'User is not authenticated'
+        'Authentication required'
       )
-<<<<<<< HEAD
-
-      expect(result.body.kind).toBe('single')
-      if (result.body.kind === 'single') {
-        // The me query should be protected by permissions
-        expect(result.body.singleResult.errors).toBeDefined()
-        expect(result.body.singleResult.errors![0]!.message).toContain('Authentication required')
-      }
-=======
->>>>>>> 73539129
     })
   })
 
