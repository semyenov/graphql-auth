--- conflicted
+++ resolved
@@ -3,12 +3,8 @@
 
 import { ApolloServer, GraphQLResponse } from '@apollo/server'
 import jwt from 'jsonwebtoken'
-<<<<<<< HEAD
-import { Context, HTTPMethod } from '../src/context'
-import { env } from '../src/environment'
-=======
-import type { Context } from '../src/context/types.d'
->>>>>>> 73539129
+import type { Context } from '../src/context/types'
+import type { HTTPMethod } from '../src/graphql/types'
 
 // Import the already built schema with permissions
 import { schema } from '../src/schema'
@@ -28,16 +24,8 @@
     method: 'POST' as HTTPMethod,
     contentType: 'application/json',
     metadata: {
-<<<<<<< HEAD
-      ip: 'test-ip',
-      userAgent: 'test-agent',
-      operationName: undefined,
-      query: undefined,
-      variables: undefined,
-=======
       ip: '127.0.0.1',
       userAgent: 'test-user-agent',
->>>>>>> 73539129
       startTime: Date.now(),
     },
     security: {
@@ -47,11 +35,7 @@
       roles: [],
       permissions: [],
     },
-<<<<<<< HEAD
-  }
-=======
   } as Context
->>>>>>> 73539129
 
   return {
     ...defaultContext,
@@ -76,22 +60,14 @@
       },
       body: undefined,
     },
+    userId: userIdNum, // Add the top-level userId property
     security: {
       isAuthenticated: true,
-<<<<<<< HEAD
       userId: userIdNum,
-      userEmail: undefined,
-      roles: [],
-      permissions: [],
-    },
-    userId: userIdNum,
-=======
-      userId: parseInt(userId, 10),
       userEmail: undefined, // Would typically be filled by auth middleware
       roles: [],
       permissions: [],
     },
->>>>>>> 73539129
   })
 }
 
@@ -105,53 +81,24 @@
 
 // Generate test JWT token
 export function generateTestToken(userId: string): string {
-<<<<<<< HEAD
-  const payload = {
-    userId,
-    email: `test-user-${userId}@example.com`, // Add email to match production format
-  }
-
-  return jwt.sign(payload, env.APP_SECRET, {
-    expiresIn: '1h', // Shorter expiry for tests
-    issuer: 'graphql-auth', // Must match production
-    audience: 'graphql-api', // Must match production
-  })
+  return jwt.sign({ userId }, process.env.APP_SECRET || 'test-secret')
 }
 
 export type VariableValues = { [name: string]: unknown }
-
-// GraphQL query helper
-export async function executeOperation<TData = unknown, TVariables extends VariableValues = VariableValues>(
-=======
-  return jwt.sign({ userId }, process.env.APP_SECRET || 'test-secret')
-}
 
 // GraphQL query helper with improved error handling
 export async function executeOperation<TData = unknown, TVariables extends Record<string, unknown> = Record<string, unknown>>(
->>>>>>> 73539129
   server: ApolloServer<Context>,
   query: string,
   variables?: TVariables,
   context?: Context,
 ): Promise<GraphQLResponse<TData>> {
-<<<<<<< HEAD
-  const response = await server.executeOperation<TData, TVariables>(
-    {
-      query,
-      variables,
-    },
-    {
-      contextValue: context || createMockContext(),
-    },
-  )
-=======
   const response = await server.executeOperation<TData, TVariables>({
     query,
     variables,
   }, {
     contextValue: context || createMockContext()
   })
->>>>>>> 73539129
 
   return response
 }
