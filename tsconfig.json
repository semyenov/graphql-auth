{
  "compilerOptions": {
    "esModuleInterop": true,
    "outDir": "dist",
    "rootDir": "./",
    "strict": true,
    "module": "ESNext",
    "target": "ESNext",
    "lib": ["ESNext", "DOM"],
    "moduleResolution": "bundler",
    "allowJs": true,
    "skipLibCheck": true,
    "forceConsistentCasingInFileNames": true,
    "noEmit": true,
    "isolatedModules": true,
    "noUncheckedIndexedAccess": true,
    "noImplicitOverride": true,
    "noImplicitReturns": true,
    "noFallthroughCasesInSwitch": true,
    "noUnusedLocals": true,
    "noUnusedParameters": true,
<<<<<<< HEAD
    "types": ["bun", "node"],
=======
    "types": ["bun"],
>>>>>>> 73539129
    "typeRoots": ["./node_modules/@types", "./.specstory/types", "./.pothos"],
    "plugins": [
      {
        "name": "gql.tada/ts-plugin",
        "schema": "./_docs/schema.graphql",
        "tadaOutputLocation": "./src/graphql-env.d.ts",
        "scalars": {
          "DateTime": "string"
        }
      }
    ],
    "paths": {
      "@prisma/client": ["./.prisma/client"],
      "@generated/pothos": ["./generated/pothos.ts"],
      "@": ["./src"]
    }
  },
<<<<<<< HEAD
  "include": ["src/**/*"]
=======
  "include": ["src/**/*", "test/**/*"]
>>>>>>> 73539129
}<|MERGE_RESOLUTION|>--- conflicted
+++ resolved
@@ -19,11 +19,7 @@
     "noFallthroughCasesInSwitch": true,
     "noUnusedLocals": true,
     "noUnusedParameters": true,
-<<<<<<< HEAD
-    "types": ["bun", "node"],
-=======
     "types": ["bun"],
->>>>>>> 73539129
     "typeRoots": ["./node_modules/@types", "./.specstory/types", "./.pothos"],
     "plugins": [
       {
@@ -41,9 +37,5 @@
       "@": ["./src"]
     }
   },
-<<<<<<< HEAD
   "include": ["src/**/*"]
-=======
-  "include": ["src/**/*", "test/**/*"]
->>>>>>> 73539129
 }