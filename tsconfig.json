--- conflicted
+++ resolved
@@ -34,12 +34,5 @@
       "@": ["./src"]
     }
   },
-<<<<<<< HEAD
   "include": ["src/**/*"]
-=======
-  "include": [
-    "src/**/*",
-    "test/**/*"
-  ]
->>>>>>> 4bf6fafa
 }