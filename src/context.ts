--- conflicted
+++ resolved
@@ -168,7 +168,6 @@
       body: (req as any).body as GraphQLRequestBody | undefined,
     },
     headers,
-<<<<<<< HEAD
     method,
     contentType,
     metadata,
@@ -192,10 +191,6 @@
     security,
     userId: userId || undefined,
     user: undefined, // Will be populated by resolvers if needed
-=======
-    method: (req.method as HTTPMethod) || 'POST',
-    contentType: headers['content-type'] || 'application/json',
->>>>>>> 4bf6fafa
   }
 
   return context
