--- conflicted
+++ resolved
@@ -1,27 +1,14 @@
-<<<<<<< HEAD
 import { IRules, rule, shield } from 'graphql-shield'
 import {
   Context,
-  GraphQLMutation,
-  GraphQLQuery,
   hasPermission,
   hasRole,
   isAuthenticated,
   isCreateDraftContext,
   requireAuthentication,
-  TypedContext
 } from '../context'
-=======
-import type { IRules } from 'graphql-shield'
-import { allow, and, deny, not, or, rule, shield } from 'graphql-shield'
-import type { Context } from '../context/types.d'
 import { getUserId } from '../context/utils'
->>>>>>> 73539129
 import { prisma } from '../prisma'
-
-// =============================================================================
-// SHIELD RULES
-// =============================================================================
 
 type PermissionUtilsType = {
   canAccessUserData: (context: Context, targetUserId: number) => boolean
@@ -33,7 +20,6 @@
 
 // Enhanced permission rules with better type safety
 const rules = {
-<<<<<<< HEAD
   // Basic authentication rule
   isAuthenticatedUser: rule({ cache: 'contextual' })((_parent, _args, context: Context) => {
     return isAuthenticated(context) ? true : new Error('Authentication required')
@@ -51,46 +37,12 @@
       const post = await prisma.post.findUnique({
         where: { id: args.id },
         select: { authorId: true, title: true }
-=======
-  // Authentication rule with contextual caching
-  isAuthenticatedUser: rule({ cache: 'contextual' })(
-    (_parent, _args, context: Context) => {
-      const userId = getUserId(context)
-      return userId ? true : new Error('User is not authenticated')
-    }
-  ),
-
-  // Post ownership rule with strict caching based on post ID (for mutations/queries with id in args)
-  isPostOwner: rule({
-    cache: 'strict',
-    fragment: 'fragment PostOwnershipCheck on Post { id authorId }'
-  })(
-    async (_parent, args: { id: string | number }, context: Context) => {
-      if (!args.id) {
-        return new Error('No post ID provided')
-      }
-
-      const userId = getUserId(context)
-      if (!userId) {
-        return new Error('User is not authenticated')
-      }
-
-      const post = await prisma.post.findUnique({
-        where: {
-          id: Number(args.id),
-        },
-        select: {
-          id: true,
-          authorId: true,
-        }
->>>>>>> 73539129
       })
 
       if (!post) {
         return new Error('Post not found')
       }
 
-<<<<<<< HEAD
       if (post.authorId !== userId) {
         return new Error('User is not the owner of the post')
       }
@@ -184,7 +136,7 @@
 } satisfies IRules
 
 // Enhanced permissions schema with comprehensive coverage
-export const permissions = shield<GraphQLQuery & GraphQLMutation, Context, TypedContext>({
+export const permissions = shield({
   Query: {
     // User-related queries
     me: rules.isAuthenticatedUser,
@@ -284,150 +236,4 @@
 
 // Export types for external use
 export type PermissionRule = typeof rules[keyof typeof rules]
-export type PermissionRuleName = keyof typeof rules
-=======
-      return Number(userId) === post.authorId
-        ? true
-        : new Error('User is not the owner of the post')
-    }
-  ),
-
-  // Field-level post ownership rule (for field resolvers where parent contains post data)
-  isPostOwnerField: rule({ cache: 'strict' })(
-    (_parent: { authorId: number }, _args, context: Context) => {
-      const userId = getUserId(context)
-      if (!userId) {
-        return new Error('User is not authenticated')
-      }
-
-      return Number(userId) === _parent.authorId
-        ? true
-        : new Error('User is not the owner of the post')
-    }
-  ),
-
-  // Admin role rule (for future use)
-  isAdmin: rule({ cache: 'contextual' })(
-    (_parent, _args, context: Context) => {
-      const userId = getUserId(context)
-      if (!userId) {
-        return new Error('User is not authenticated')
-      }
-
-      // Check if user has admin role from context
-      const isAdmin = context.security.roles.includes('admin')
-      return isAdmin ? true : new Error('User is not an admin')
-    }
-  ),
-
-  // User can access their own data
-  isOwnerOrAdmin: or(
-    rule({ cache: 'contextual' })(
-      async (_parent, args: { userUniqueInput: { id?: number; email?: string } }, context: Context) => {
-        const userId = getUserId(context)
-        if (!userId) {
-          return new Error('User is not authenticated')
-        }
-
-        // Check if accessing own data
-        if (args.userUniqueInput?.id) {
-          return Number(userId) === args.userUniqueInput.id
-            ? true
-            : new Error('Can only access your own data')
-        }
-
-        if (args.userUniqueInput?.email) {
-          return context.security.userEmail === args.userUniqueInput.email
-            ? true
-            : new Error('Can only access your own data')
-        }
-
-        return new Error('Invalid user identifier')
-      }
-    )
-  ),
-} satisfies IRules
-
-// =============================================================================
-// PERMISSION MIDDLEWARE
-// =============================================================================
-
-export const permissions = shield<any, Context, any>(
-  {
-    Query: {
-      // Public queries
-      feed: allow,
-      allUsers: allow,
-
-      // Protected queries
-      me: rules.isAuthenticatedUser,
-      draftsByUser: and(rules.isAuthenticatedUser, rules.isOwnerOrAdmin),
-      postById: allow, // Posts are generally viewable, but drafts have field-level protection
-    },
-
-    Mutation: {
-      // Authentication mutations (public)
-      login: allow,
-      signup: allow,
-
-      // Protected mutations
-      createDraft: rules.isAuthenticatedUser,
-      deletePost: and(rules.isAuthenticatedUser, rules.isPostOwner),
-      togglePublishPost: and(rules.isAuthenticatedUser, rules.isPostOwner),
-
-      // Public mutations
-      incrementPostViewCount: allow,
-    },
-
-    // Type-level permissions
-    User: {
-      // Basic fields are public
-      id: allow,
-      email: allow,
-      name: allow,
-
-      // Sensitive fields require authentication or ownership
-      posts: rules.isAuthenticatedUser,
-    },
-
-    Post: {
-      // Public fields
-      id: allow,
-      title: allow,
-      published: allow,
-      createdAt: allow,
-      updatedAt: allow,
-      viewCount: allow,
-      author: allow,
-
-      // Content is visible if post is published OR if user is the author
-      content: or(
-        // Content is visible if post is published
-        rule({ cache: 'strict' })(
-          (parent: { published: boolean }) => {
-            return parent.published ? true : new Error('Draft content is private')
-          }
-        ),
-        // Or if user is the author (for draft content)
-        rules.isPostOwnerField
-      ),
-    },
-  },
-  {
-    // Shield options
-    allowExternalErrors: true,
-    fallbackRule: deny,
-    debug: process.env.NODE_ENV === 'development',
-  }
-)
-
-// =============================================================================
-// UTILITY EXPORTS
-// =============================================================================
-
-// Export individual rules for potential reuse
-export { rules }
-
-// Export Shield utilities for external use
-export { allow, and, deny, not, or, rule }
->>>>>>> 73539129
+export type PermissionRuleName = keyof typeof rules